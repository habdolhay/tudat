--- conflicted
+++ resolved
@@ -109,22 +109,13 @@
                 }
             }
 
-<<<<<<< HEAD
+
             // Print solutions
             if( printInterval == printInterval )
-=======
-        // Print solutions
-        if( printInterval == printInterval )
-        {
-            if( ( static_cast<int>( std::fabs( static_cast< double >( currentTime - initialTime ) ) ) %
-                  static_cast< int >( printInterval ) ) <
-                    ( static_cast< int >( std::fabs( static_cast< double >( previousTime - initialTime ) ) ) %
-                      static_cast<int>( printInterval ) )  )
->>>>>>> 61f9eee2
             {
-                if( ( static_cast<int>( std::fabs( currentTime - initialTime ) ) %
+                if( ( static_cast<int>( std::fabs( static_cast< double >( currentTime - initialTime ) ) ) %
                       static_cast< int >( printInterval ) ) <
-                        ( static_cast< int >( std::fabs( previousTime - initialTime ) ) %
+                        ( static_cast< int >( std::fabs( static_cast< double >( previousTime - initialTime ) ) ) %
                           static_cast<int>( printInterval ) )  )
                 {
                     std::cout<<"Current time and state in integration: "<<std::setprecision( 10 )<<
