--- conflicted
+++ resolved
@@ -349,7 +349,7 @@
                                    " " );
 }
 
-<<<<<<< HEAD
+//! -DOC
 template< typename KeyType, typename ValueType >
 void writeDataMapToTextFile(
         const std::map< KeyType, ValueType >& dataMap,
@@ -362,11 +362,6 @@
                             fileHeader, precision, precision, " " );
 }
 
-//! -DOC
-void writeMatrixToFile( Eigen::MatrixXd matrixToWrite,
-                        std::string fileName,
-                        const int numberOfDigits = 16 );
-=======
 //! Write Eigen matrix to text file.
 /*!
  * Write Eigen matrix to text file.
@@ -398,12 +393,17 @@
 
     outputFile_.close( );
 }
->>>>>>> 38d9622c
 
 //! -DOC
-void writeMatrixToFile( const Eigen::MatrixXd& matrixToWrite,
-                        const boost::filesystem::path& outputPath,
-                        const int numberOfDigits = 16 );
+template< typename ScalarType, int NumberOfRows, int NumberOfColumns >
+void writeMatrixToFile( Eigen::Matrix< ScalarType, NumberOfRows, NumberOfColumns > matrixToWrite,
+                        const boost::filesystem::path& outputFilePath,
+                        const int numberOfDigits = 16,
+                        const std::string& delimiter = "\t" )
+{
+    writeMatrixToFile( matrixToWrite, outputFilePath.filename( ).string( ),
+                       numberOfDigits, outputFilePath.parent_path( ), delimiter );
+}
 
 //! Typedef for double-KeyType, double-ValueType map.
 /*!
