/*    Copyright (c) 2010-2015, Delft University of Technology
 *    All rights reserved.
 *
 *    Redistribution and use in source and binary forms, with or without modification, are
 *    permitted provided that the following conditions are met:
 *      - Redistributions of source code must retain the above copyright notice, this list of
 *        conditions and the following disclaimer.
 *      - Redistributions in binary form must reproduce the above copyright notice, this list of
 *        conditions and the following disclaimer in the documentation and/or other materials
 *        provided with the distribution.
 *      - Neither the name of the Delft University of Technology nor the names of its contributors
 *        may be used to endorse or promote products derived from this software without specific
 *        prior written permission.
 *
 *    THIS SOFTWARE IS PROVIDED BY THE COPYRIGHT HOLDERS AND CONTRIBUTORS "AS IS" AND ANY EXPRESS
 *    OR IMPLIED WARRANTIES, INCLUDING, BUT NOT LIMITED TO, THE IMPLIED WARRANTIES OF
 *    MERCHANTABILITY AND FITNESS FOR A PARTICULAR PURPOSE ARE DISCLAIMED. IN NO EVENT SHALL THE
 *    COPYRIGHT HOLDER OR CONTRIBUTORS BE LIABLE FOR ANY DIRECT, INDIRECT, INCIDENTAL, SPECIAL,
 *    EXEMPLARY, OR CONSEQUENTIAL DAMAGES (INCLUDING, BUT NOT LIMITED TO, PROCUREMENT OF SUBSTITUTE
 *    GOODS OR SERVICES; LOSS OF USE, DATA, OR PROFITS; OR BUSINESS INTERRUPTION) HOWEVER CAUSED
 *    AND ON ANY THEORY OF LIABILITY, WHETHER IN CONTRACT, STRICT LIABILITY, OR TORT (INCLUDING
 *    NEGLIGENCE OR OTHERWISE) ARISING IN ANY WAY OUT OF THE USE OF THIS SOFTWARE, EVEN IF ADVISED
 *    OF THE POSSIBILITY OF SUCH DAMAGE.
 *
 *    Changelog
 *      YYMMDD    Author            Comment
 *      120926    E. Dekens         File created.
 *
 *    References
 *
 *    Notes
 *
 */

#ifndef TUDAT_SPHERICAL_HARMONICS_H
#define TUDAT_SPHERICAL_HARMONICS_H

#include <Eigen/Core>

#include <boost/make_shared.hpp>

#include "Tudat/Mathematics/BasicMathematics/legendrePolynomials.h"

namespace tudat
{
namespace basic_mathematics
{

//! Cache object in which variables that are required for the computation of spherical harmonic potential are stored.
/*!
 *  Cache object in which variables that are required for the computation of spherical harmonic potential are stored.
 *  The variables are the Legendre polynomials at the required degree and order, the cosine of teh latitude, the
 *  sine and cosine of the order times the longitude, and the ratio of the distance and the reference radius to the
 *  power degree + 1.
 */
class SphericalHarmonicsCache
{
public:

<<<<<<< HEAD
=======
    //! Default constructor, initializes cache object with 0 maximum degree and order.
    /*!
     * Default constructor, initializes cache object with 0 mazimum degree and order.
     * \param useGeodesyNormalization Parameter defining whether the cache is used for a normalized or unnormalized
     * gravity field.
     */
>>>>>>> c371473e
    SphericalHarmonicsCache( const bool useGeodesyNormalization = 1 )
    {
        legendreCache_ = boost::make_shared< LegendreCache >( useGeodesyNormalization );

        currentLongitude_ = TUDAT_NAN;
        referenceRadiusRatio_ = TUDAT_NAN;

        resetMaximumDegreeAndOrder( 0, 0 );
    }

<<<<<<< HEAD
=======
    //! Constructor
    /*!
     * Constructor
     * \param maximumDegree Maximum degree to which to update cache
     * \param maximumOrder Maximum order to which to update cache
     * \param useGeodesyNormalization Parameter defining whether the cache is used for a normalized or unnormalized
     * gravity field.
     */
>>>>>>> c371473e
    SphericalHarmonicsCache( const int maximumDegree, const int maximumOrder, const bool useGeodesyNormalization = 1 )
    {
        legendreCache_ = boost::make_shared< LegendreCache >( maximumDegree, maximumOrder, useGeodesyNormalization );

        currentLongitude_ = TUDAT_NAN;
        referenceRadiusRatio_ = TUDAT_NAN;

        resetMaximumDegreeAndOrder( maximumDegree, maximumOrder );
    }

    //! Update maximum degree and order of cache
    /*!
     * Update maximum degree and order of cache
     * \param maximumDegree Maximum degree to which to update cache
     * \param maximumOrder Maximum order to which to update cache
     */
    void resetMaximumDegreeAndOrder( const int maximumDegree, const int maximumOrder );


    //! Update cached variables to current state.
    /*!
     * Update cached variables to current state.
     * \param radius Distance from origin
     * \param polynomialParameter Input parameter to Legendre polynomials (sine of latitude)
     * \param longitude Current latitude
     * \param referenceRadius Reference (typically equatorial) radius of gravity field.
     */
    void update( const double radius, const double polynomialParameter,
                 const double longitude, const double referenceRadius )
    {
        legendreCache_->update( polynomialParameter );
        updateSines( longitude );
        updateRadiusPowers( referenceRadius / radius );
    }

    //! Function to retrieve the current sine of m times the longitude.
    /*!
     * Function to retrieve the current sine of order times the longitude.
     * \param order Order as input to sine( order * longitude )
     * \return Sine( order * longitude )
     */
    double getSineOfMultipleLongitude( const int order )
    {
        return sinesOfLongitude_[ order ];
    }

    //! Function to retrieve the current cosine of m times the longitude.
    /*!
     * Function to retrieve the current cosine of order times the longitude.
     * \param order Order as input to cosine( order * longitude )
     * \return Cosine( order * longitude )
     */
    double getCosineOfMultipleLongitude( const int order )
    {
        return cosinesOfLongitude_[ order ];
    }

    //! Function to get an integer power of the distance divided by the reference radius.
    /*!
     * Function to get an integer power of the distance divided by the reference radius.
     * \param degreePlusOne Power to which the ratio of distance and reference radius is to be computed (typically
     * degree + 1).
     * \return Ratio of distance and reference radius to power of input argument.
     */
    double getReferenceRadiusRatioPowers( const int degreePlusOne )
    {
        return referenceRadiusRatioPowers_[ degreePlusOne ];
    }

    //! Function to get the maximum degree of cache.
    /*!
     * Function to get the maximum degree of cache
     * \return Maximum degree of cache.
     */
    int getMaximumDegree( )
    {
        return maximumDegree_;
    }

    //! Function to get the maximum order of cache.
    /*!
     * Function to get the maximum order of cache.
     * \return Maximum order of cache.
     */
    int getMaximumOrder( )
    {
        return maximumOrder_;
    }

    //! Function to get current longitude
    /*!
     * Function to get current longitude
     * \return Current longitude
     */
    double getCurrentLongitude( )
    {
        return currentLongitude_;
    }

<<<<<<< HEAD

    double getSineOfMultipleLongitude( const int i )
    {
        return sinesOfLongitude_[ i ];
    }

    double getCosineOfMultipleLongitude( const int i )
    {
        return cosinesOfLongitude_[ i ];
    }

    double getReferenceRadiusRatioPowers( const int i )
    {
        return referenceRadiusRatioPowers_[ i ];
    }

    int getMaximumDegree( ){ return maximumDegree_; }

    int getMaximumOrder( ){ return maximumOrder_; }

    double getCurrentLongitude( ){ return currentLongitude_; }

    boost::shared_ptr< LegendreCache > getLegendreCache( )
    {
        return legendreCache_;
    }

    void update( const double radius, const double polynomialParameter, const double longitude, const double referenceRadius )
    {
        legendreCache_->update( polynomialParameter );
        updateSines( longitude );
        updateRadiusPowers( referenceRadius / radius );
    }

private:

    void updateSines( const double longitude )
    {
        if( !(currentLongitude_ == longitude ) )
        {
            currentLongitude_ = longitude;
            for( unsigned int i = 0; i < sinesOfLongitude_.size( ); i++ )
            {
                sinesOfLongitude_[ i ] = std::sin( static_cast< double >( i ) * longitude );
                cosinesOfLongitude_[ i ] = std::cos( static_cast< double >( i ) * longitude );
            }
        }
    }
    void updateRadiusPowers( const double referenceRadiusRatio )
    {
        if( !( referenceRadiusRatio_ == referenceRadiusRatio ) )
        {
            referenceRadiusRatio_ = referenceRadiusRatio;
            double currentRatioPower = 1.0;
            for( int i = 0; i <= maximumDegree_ + 1; i++ )
            {
                referenceRadiusRatioPowers_[ i ] = currentRatioPower;
                currentRatioPower *= referenceRadiusRatio_;
            }
        }
    }

=======
    //! Function to get object for caching and computing Legendre polynomials.
    /*!
     * Function to get object for caching and computing Legendre polynomials.
     * \return Object for caching and computing Legendre polynomials.
     */
    boost::shared_ptr< LegendreCache > getLegendreCache( )
    {
        return legendreCache_;
    }

private:

    //! Update cached values of sines and cosines of longitude/
    /*!
     * Update cached values of sines and cosines of longitude/
     * \param longitude Current longitude.
     */
    void updateSines( const double longitude )
    {
        //! Check if update is needed.
        if( !( currentLongitude_ == longitude ) )
        {
            currentLongitude_ = longitude;
            for( unsigned int i = 0; i < sinesOfLongitude_.size( ); i++ )
            {
                sinesOfLongitude_[ i ] = std::sin( static_cast< double >( i ) * longitude );
                cosinesOfLongitude_[ i ] = std::cos( static_cast< double >( i ) * longitude );
            }
        }
    }

    //! Update cached values of powers of distance over reference radius.
    /*!
     * Update cached values of powers of distance over reference radius.
     * \param referenceRadiusRatio Distance divided by reference radius.
     */
    void updateRadiusPowers( const double referenceRadiusRatio )
    {
        //! Check if update is needed.
        if( !( referenceRadiusRatio_ == referenceRadiusRatio ) )
        {
            referenceRadiusRatio_ = referenceRadiusRatio;
            double currentRatioPower = 1.0;
            for( int i = 0; i <= maximumDegree_ + 1; i++ )
            {
                referenceRadiusRatioPowers_[ i ] = currentRatioPower;
                currentRatioPower *= referenceRadiusRatio_;
            }
        }
    }

    //! Maximum degree of cache.
>>>>>>> c371473e
    int maximumDegree_;

    //! Maximum order of cache.
    int maximumOrder_;

    //! Current longitude.
    double currentLongitude_;

    //! Current ratio of distance to reference radius
    double referenceRadiusRatio_;

<<<<<<< HEAD
=======
    //! List of sines of order times longitude.
    /*!
     *  List of sines of order times longitude. Entry i denotes sin(i times longitude).
     */
>>>>>>> c371473e
    std::vector< double > sinesOfLongitude_;

    //! List of cosines of order times longitude.
    /*!
     *  List of cosines of order times longitude. Entry i denotes cos(i times longitude).
     */
    std::vector< double > cosinesOfLongitude_;

    //! List of powers of distance divided by reference radius.
    /*!
     * List of powers of distance divided by reference radius. Entry i denoted (distance/reference radius) to the power i.
     */
    std::vector< double > referenceRadiusRatioPowers_;

<<<<<<< HEAD
    double returnValue_ ;

=======
    //! Object for caching and computing Legendre polynomials.
>>>>>>> c371473e
    boost::shared_ptr< LegendreCache > legendreCache_;



};

//! Spherical coordinate indices.
enum SphericalCoordinatesIndices{ radiusIndex, latitudeIndex, longitudeIndex };

//! Compute the gradient of a single term of a spherical harmonics potential field.
/*!
 * This function returns a vector with the derivatives of a generic potential field (defined by
 * spherical harmonics) from pre-computed quatities.
 * \param distance Distance to center of body with gravity field at which the potential gradient is to be calculated
 * \param radiusPowerTerm Distance divided by the reference radius of the gravity field, to the power (degree + 1)
 * \param cosineOfOrderLongitude Cosine of order times the longitude at which the potential is to be calculated
 * \param sineOfOrderLongitude Sine of order times the longitude at which the potential is to be calculated
 * \param cosineOfLatitude Cosine of the latitude at which the potential is to be calculated
 * \param preMultiplier Generic multiplication factor.
 * \param degree Degree of the harmonic for which the gradient is to be computed.
 * \param order Order of the harmonic for which the gradient is to be computed.
 * \param cosineHarmonicCoefficient Coefficient which characterizes relative strengh of a harmonic
 *          term.
 * \param sineHarmonicCoefficient Coefficient which characterizes relative strengh of a harmonic
 *          term.
 * \param legendrePolynomial Value of associated Legendre polynomial with the same degree and order
 *          as the to be computed harmonic, and with the sine of the latitude coordinate as
 *          polynomial parameter. Make sure that the Legendre polynomial has the same
 *          normalization as the harmonic coefficients.
 * \param legendrePolynomialDerivative Value of the derivative of parameter 'legendrePolynomial'
 *          with respect to the sine of the latitude angle.
 * \return Vector with derivatives of potential field.
 *          The order is important!
 *          gradient( 0 ) = derivative with respect to radial distance,
 *          gradient( 1 ) = derivative with respect to latitude angle,
 *          gradient( 2 ) = derivative with respect to longitude angle.
 */
Eigen::Vector3d computePotentialGradient(
        const double distance,
        const double radiusPowerTerm,
        const double cosineOfOrderLongitude,
        const double sineOfOrderLongitude,
        const double cosineOfLatitude,
        const double preMultiplier,
        const int degree,
        const int order,
        const double cosineHarmonicCoefficient,
        const double sineHarmonicCoefficient,
        const double legendrePolynomial,
        const double legendrePolynomialDerivative );



//! Compute the gradient of a single term of a spherical harmonics potential field.
/*!
 * This function returns a vector with the derivatives of a generic potential field (defined by
 * spherical harmonics). *
 * \param sphericalPosition Vector with spherical coordinates.
 *          The order is important!
 *          sphericalPosition( 0 ) = radial coordinate,
 *          sphericalPosition( 1 ) = latitude coordinate,
 *          sphericalPosition( 2 ) = longitude coordinate.
 * \param referenceRadius Radius of harmonics reference sphere.
 * \param preMultiplier Generic multiplication factor.
 * \param degree Degree of the harmonic for which the gradient is to be computed.
 * \param order Order of the harmonic for which the gradient is to be computed.
 * \param cosineHarmonicCoefficient Coefficient which characterizes relative strengh of a harmonic
 *          term.
 * \param sineHarmonicCoefficient Coefficient which characterizes relative strengh of a harmonic
 *          term.
 * \param legendrePolynomial Value of associated Legendre polynomial with the same degree and order
 *          as the to be computed harmonic, and with the sine of the latitude coordinate as
 *          polynomial parameter. Make sure that the Legendre polynomial has the same
 *          normalization as the harmonic coefficients.
 * \param legendrePolynomialDerivative Value of the derivative of parameter 'legendrePolynomial'
 *          with respect to the sine of the latitude angle.
 * \return Vector with derivatives of potential field.
 *          The order is important!
 *          gradient( 0 ) = derivative with respect to radial distance,
 *          gradient( 1 ) = derivative with respect to latitude angle,
 *          gradient( 2 ) = derivative with respect to longitude angle.
 */
Eigen::Vector3d computePotentialGradient( const Eigen::Vector3d& sphericalPosition,
                                          const double referenceRadius,
                                          const double preMultiplier,
                                          const int degree,
                                          const int order,
                                          const double cosineHarmonicCoefficient,
                                          const double sineHarmonicCoefficient,
                                          const double legendrePolynomial,
                                          const double legendrePolynomialDerivative );

//! Compute the gradient of a single term of a spherical harmonics potential field.
/*!
 * This function returns a vector with the derivatives of a generic potential field (defined by
 * spherical harmonics). It is assumed that the potential field of a single harmonic is
 * characterized by:
 * \f[
 *     U = A \left( \frac{ R }{ r} \right) ^{ n + 1}
 *     P _{ n, m } ( \sin \phi ) \left[ C _{ n, m } \cos( m \lambda ) + S _{ n, m } \sin( \lambda )
 *     \right]
 * \f]
 * in which \f$ A \f$ is the generic multiplication factor, \f$ R \f$ is the radius of the harmonics
 * reference sphere, \f$ P _{ n, m }( \sin \phi ) \f$ is the associated Legendre polynomial with
 * \f$ \sin \phi \f$  as polynomial parameter, \f$ r \f$ is the radial coordinate, \f$ \phi \f$ is
 * the latitude coordinate, \f$ \lambda \f$ is the longitude coordinate, \f$ n \f$ is the harmonics
 * degree, \f$ m \f$ is the harmonics order, \f$ C _{ n, m } \f$ is the cosine harmonics
 * coefficient, and \f$ S _{ n, m } \f$ is the sine harmonics coefficient.
 *
 * The potential derivatives are calculated through:
 * \f{eqnarray*}{
 *     \frac{ \mathrm{ d } U }{ \mathrm{ d } r } = -\frac{ A }{ r } \left( \frac{ R }{ r } \right)
 *     ^{ n + 1 } ( n + 1 ) P_{ n, m }( \sin \phi )[ C_{ n, m } \cos( m \lambda ) + S_{ n,m }
 *     \sin( m \lambda ) ] \\
 *     \frac{ \mathrm{ d } U }{ \mathrm{ d } \phi } = A \left( \frac{ R }{ r } \right)^{ n + 1 }
 *     \frac{ \mathrm{ d } [ P( \sin \phi ) ] }{ \mathrm{ d } [ \sin \phi ] } \cos \phi
 *     [ C_{ n, m } \cos( m \lambda ) + S_{ n, m } \sin( m \lambda ) ] \\
 *     \frac{ \mathrm{ d } U }{ \mathrm{ d } \lambda } = A \left( \frac{ R }{ r } \right)^{ n + 1 }
 *     m P_{ n, m }( \sin \phi ) [ S_{ n, m } \cos( m \lambda ) - C_{ n, m }
 *     \sin( m \lambda ) ]
 * \f}
 *
 * \param sphericalPosition Vector with spherical coordinates.
 *          The order is important!
 *          sphericalPosition( 0 ) = radial coordinate,
 *          sphericalPosition( 1 ) = latitude coordinate,
 *          sphericalPosition( 2 ) = longitude coordinate.
 * \param preMultiplier Generic multiplication factor.
 * \param degree Degree of the harmonic for which the gradient is to be computed.
 * \param order Order of the harmonic for which the gradient is to be computed.
 * \param cosineHarmonicCoefficient Coefficient which characterizes relative strengh of a harmonic
 *          term.
 * \param sineHarmonicCoefficient Coefficient which characterizes relative strengh of a harmonic
 *          term.
 * \param legendrePolynomial Value of associated Legendre polynomial with the same degree and order
 *          as the to be computed harmonic, and with the sine of the latitude coordinate as
 *          polynomial parameter. Make sure that the Legendre polynomial has the same
 *          normalization as the harmonic coefficients.
 * \param legendrePolynomialDerivative Value of the derivative of parameter 'legendrePolynomial'
 *          with respect to the sine of the latitude angle.
 * \param sphericalHarmonicsCache Cache object containing current values of trigonometric funtions of latitude anf longitude,
 *          as well as legendre polynomials at current state.
 * \return Vector with derivatives of potential field.
 *          The order is important!
 *          gradient( 0 ) = derivative with respect to radial distance,
 *          gradient( 1 ) = derivative with respect to latitude angle,
 *          gradient( 2 ) = derivative with respect to longitude angle.
 */
Eigen::Vector3d computePotentialGradient( const Eigen::Vector3d& sphericalPosition,
                                          const double preMultiplier,
                                          const int degree,
                                          const int order,
                                          const double cosineHarmonicCoefficient,
                                          const double sineHarmonicCoefficient,
                                          const double legendrePolynomial,
                                          const double legendrePolynomialDerivative,
                                          const boost::shared_ptr< SphericalHarmonicsCache > sphericalHarmonicsCache );

} // namespace basic_mathematics
} // namespace tudat

#endif // TUDAT_SPHERICAL_HARMONICS_H
<|MERGE_RESOLUTION|>--- conflicted
+++ resolved
@@ -1,505 +1,428 @@
-/*    Copyright (c) 2010-2015, Delft University of Technology
- *    All rights reserved.
- *
- *    Redistribution and use in source and binary forms, with or without modification, are
- *    permitted provided that the following conditions are met:
- *      - Redistributions of source code must retain the above copyright notice, this list of
- *        conditions and the following disclaimer.
- *      - Redistributions in binary form must reproduce the above copyright notice, this list of
- *        conditions and the following disclaimer in the documentation and/or other materials
- *        provided with the distribution.
- *      - Neither the name of the Delft University of Technology nor the names of its contributors
- *        may be used to endorse or promote products derived from this software without specific
- *        prior written permission.
- *
- *    THIS SOFTWARE IS PROVIDED BY THE COPYRIGHT HOLDERS AND CONTRIBUTORS "AS IS" AND ANY EXPRESS
- *    OR IMPLIED WARRANTIES, INCLUDING, BUT NOT LIMITED TO, THE IMPLIED WARRANTIES OF
- *    MERCHANTABILITY AND FITNESS FOR A PARTICULAR PURPOSE ARE DISCLAIMED. IN NO EVENT SHALL THE
- *    COPYRIGHT HOLDER OR CONTRIBUTORS BE LIABLE FOR ANY DIRECT, INDIRECT, INCIDENTAL, SPECIAL,
- *    EXEMPLARY, OR CONSEQUENTIAL DAMAGES (INCLUDING, BUT NOT LIMITED TO, PROCUREMENT OF SUBSTITUTE
- *    GOODS OR SERVICES; LOSS OF USE, DATA, OR PROFITS; OR BUSINESS INTERRUPTION) HOWEVER CAUSED
- *    AND ON ANY THEORY OF LIABILITY, WHETHER IN CONTRACT, STRICT LIABILITY, OR TORT (INCLUDING
- *    NEGLIGENCE OR OTHERWISE) ARISING IN ANY WAY OUT OF THE USE OF THIS SOFTWARE, EVEN IF ADVISED
- *    OF THE POSSIBILITY OF SUCH DAMAGE.
- *
- *    Changelog
- *      YYMMDD    Author            Comment
- *      120926    E. Dekens         File created.
- *
- *    References
- *
- *    Notes
- *
- */
-
-#ifndef TUDAT_SPHERICAL_HARMONICS_H
-#define TUDAT_SPHERICAL_HARMONICS_H
-
-#include <Eigen/Core>
-
-#include <boost/make_shared.hpp>
-
-#include "Tudat/Mathematics/BasicMathematics/legendrePolynomials.h"
-
-namespace tudat
-{
-namespace basic_mathematics
-{
-
-//! Cache object in which variables that are required for the computation of spherical harmonic potential are stored.
-/*!
- *  Cache object in which variables that are required for the computation of spherical harmonic potential are stored.
- *  The variables are the Legendre polynomials at the required degree and order, the cosine of teh latitude, the
- *  sine and cosine of the order times the longitude, and the ratio of the distance and the reference radius to the
- *  power degree + 1.
- */
-class SphericalHarmonicsCache
-{
-public:
-
-<<<<<<< HEAD
-=======
-    //! Default constructor, initializes cache object with 0 maximum degree and order.
-    /*!
-     * Default constructor, initializes cache object with 0 mazimum degree and order.
-     * \param useGeodesyNormalization Parameter defining whether the cache is used for a normalized or unnormalized
-     * gravity field.
-     */
->>>>>>> c371473e
-    SphericalHarmonicsCache( const bool useGeodesyNormalization = 1 )
-    {
-        legendreCache_ = boost::make_shared< LegendreCache >( useGeodesyNormalization );
-
-        currentLongitude_ = TUDAT_NAN;
-        referenceRadiusRatio_ = TUDAT_NAN;
-
-        resetMaximumDegreeAndOrder( 0, 0 );
-    }
-
-<<<<<<< HEAD
-=======
-    //! Constructor
-    /*!
-     * Constructor
-     * \param maximumDegree Maximum degree to which to update cache
-     * \param maximumOrder Maximum order to which to update cache
-     * \param useGeodesyNormalization Parameter defining whether the cache is used for a normalized or unnormalized
-     * gravity field.
-     */
->>>>>>> c371473e
-    SphericalHarmonicsCache( const int maximumDegree, const int maximumOrder, const bool useGeodesyNormalization = 1 )
-    {
-        legendreCache_ = boost::make_shared< LegendreCache >( maximumDegree, maximumOrder, useGeodesyNormalization );
-
-        currentLongitude_ = TUDAT_NAN;
-        referenceRadiusRatio_ = TUDAT_NAN;
-
-        resetMaximumDegreeAndOrder( maximumDegree, maximumOrder );
-    }
-
-    //! Update maximum degree and order of cache
-    /*!
-     * Update maximum degree and order of cache
-     * \param maximumDegree Maximum degree to which to update cache
-     * \param maximumOrder Maximum order to which to update cache
-     */
-    void resetMaximumDegreeAndOrder( const int maximumDegree, const int maximumOrder );
-
-
-    //! Update cached variables to current state.
-    /*!
-     * Update cached variables to current state.
-     * \param radius Distance from origin
-     * \param polynomialParameter Input parameter to Legendre polynomials (sine of latitude)
-     * \param longitude Current latitude
-     * \param referenceRadius Reference (typically equatorial) radius of gravity field.
-     */
-    void update( const double radius, const double polynomialParameter,
-                 const double longitude, const double referenceRadius )
-    {
-        legendreCache_->update( polynomialParameter );
-        updateSines( longitude );
-        updateRadiusPowers( referenceRadius / radius );
-    }
-
-    //! Function to retrieve the current sine of m times the longitude.
-    /*!
-     * Function to retrieve the current sine of order times the longitude.
-     * \param order Order as input to sine( order * longitude )
-     * \return Sine( order * longitude )
-     */
-    double getSineOfMultipleLongitude( const int order )
-    {
-        return sinesOfLongitude_[ order ];
-    }
-
-    //! Function to retrieve the current cosine of m times the longitude.
-    /*!
-     * Function to retrieve the current cosine of order times the longitude.
-     * \param order Order as input to cosine( order * longitude )
-     * \return Cosine( order * longitude )
-     */
-    double getCosineOfMultipleLongitude( const int order )
-    {
-        return cosinesOfLongitude_[ order ];
-    }
-
-    //! Function to get an integer power of the distance divided by the reference radius.
-    /*!
-     * Function to get an integer power of the distance divided by the reference radius.
-     * \param degreePlusOne Power to which the ratio of distance and reference radius is to be computed (typically
-     * degree + 1).
-     * \return Ratio of distance and reference radius to power of input argument.
-     */
-    double getReferenceRadiusRatioPowers( const int degreePlusOne )
-    {
-        return referenceRadiusRatioPowers_[ degreePlusOne ];
-    }
-
-    //! Function to get the maximum degree of cache.
-    /*!
-     * Function to get the maximum degree of cache
-     * \return Maximum degree of cache.
-     */
-    int getMaximumDegree( )
-    {
-        return maximumDegree_;
-    }
-
-    //! Function to get the maximum order of cache.
-    /*!
-     * Function to get the maximum order of cache.
-     * \return Maximum order of cache.
-     */
-    int getMaximumOrder( )
-    {
-        return maximumOrder_;
-    }
-
-    //! Function to get current longitude
-    /*!
-     * Function to get current longitude
-     * \return Current longitude
-     */
-    double getCurrentLongitude( )
-    {
-        return currentLongitude_;
-    }
-
-<<<<<<< HEAD
-
-    double getSineOfMultipleLongitude( const int i )
-    {
-        return sinesOfLongitude_[ i ];
-    }
-
-    double getCosineOfMultipleLongitude( const int i )
-    {
-        return cosinesOfLongitude_[ i ];
-    }
-
-    double getReferenceRadiusRatioPowers( const int i )
-    {
-        return referenceRadiusRatioPowers_[ i ];
-    }
-
-    int getMaximumDegree( ){ return maximumDegree_; }
-
-    int getMaximumOrder( ){ return maximumOrder_; }
-
-    double getCurrentLongitude( ){ return currentLongitude_; }
-
-    boost::shared_ptr< LegendreCache > getLegendreCache( )
-    {
-        return legendreCache_;
-    }
-
-    void update( const double radius, const double polynomialParameter, const double longitude, const double referenceRadius )
-    {
-        legendreCache_->update( polynomialParameter );
-        updateSines( longitude );
-        updateRadiusPowers( referenceRadius / radius );
-    }
-
-private:
-
-    void updateSines( const double longitude )
-    {
-        if( !(currentLongitude_ == longitude ) )
-        {
-            currentLongitude_ = longitude;
-            for( unsigned int i = 0; i < sinesOfLongitude_.size( ); i++ )
-            {
-                sinesOfLongitude_[ i ] = std::sin( static_cast< double >( i ) * longitude );
-                cosinesOfLongitude_[ i ] = std::cos( static_cast< double >( i ) * longitude );
-            }
-        }
-    }
-    void updateRadiusPowers( const double referenceRadiusRatio )
-    {
-        if( !( referenceRadiusRatio_ == referenceRadiusRatio ) )
-        {
-            referenceRadiusRatio_ = referenceRadiusRatio;
-            double currentRatioPower = 1.0;
-            for( int i = 0; i <= maximumDegree_ + 1; i++ )
-            {
-                referenceRadiusRatioPowers_[ i ] = currentRatioPower;
-                currentRatioPower *= referenceRadiusRatio_;
-            }
-        }
-    }
-
-=======
-    //! Function to get object for caching and computing Legendre polynomials.
-    /*!
-     * Function to get object for caching and computing Legendre polynomials.
-     * \return Object for caching and computing Legendre polynomials.
-     */
-    boost::shared_ptr< LegendreCache > getLegendreCache( )
-    {
-        return legendreCache_;
-    }
-
-private:
-
-    //! Update cached values of sines and cosines of longitude/
-    /*!
-     * Update cached values of sines and cosines of longitude/
-     * \param longitude Current longitude.
-     */
-    void updateSines( const double longitude )
-    {
-        //! Check if update is needed.
-        if( !( currentLongitude_ == longitude ) )
-        {
-            currentLongitude_ = longitude;
-            for( unsigned int i = 0; i < sinesOfLongitude_.size( ); i++ )
-            {
-                sinesOfLongitude_[ i ] = std::sin( static_cast< double >( i ) * longitude );
-                cosinesOfLongitude_[ i ] = std::cos( static_cast< double >( i ) * longitude );
-            }
-        }
-    }
-
-    //! Update cached values of powers of distance over reference radius.
-    /*!
-     * Update cached values of powers of distance over reference radius.
-     * \param referenceRadiusRatio Distance divided by reference radius.
-     */
-    void updateRadiusPowers( const double referenceRadiusRatio )
-    {
-        //! Check if update is needed.
-        if( !( referenceRadiusRatio_ == referenceRadiusRatio ) )
-        {
-            referenceRadiusRatio_ = referenceRadiusRatio;
-            double currentRatioPower = 1.0;
-            for( int i = 0; i <= maximumDegree_ + 1; i++ )
-            {
-                referenceRadiusRatioPowers_[ i ] = currentRatioPower;
-                currentRatioPower *= referenceRadiusRatio_;
-            }
-        }
-    }
-
-    //! Maximum degree of cache.
->>>>>>> c371473e
-    int maximumDegree_;
-
-    //! Maximum order of cache.
-    int maximumOrder_;
-
-    //! Current longitude.
-    double currentLongitude_;
-
-    //! Current ratio of distance to reference radius
-    double referenceRadiusRatio_;
-
-<<<<<<< HEAD
-=======
-    //! List of sines of order times longitude.
-    /*!
-     *  List of sines of order times longitude. Entry i denotes sin(i times longitude).
-     */
->>>>>>> c371473e
-    std::vector< double > sinesOfLongitude_;
-
-    //! List of cosines of order times longitude.
-    /*!
-     *  List of cosines of order times longitude. Entry i denotes cos(i times longitude).
-     */
-    std::vector< double > cosinesOfLongitude_;
-
-    //! List of powers of distance divided by reference radius.
-    /*!
-     * List of powers of distance divided by reference radius. Entry i denoted (distance/reference radius) to the power i.
-     */
-    std::vector< double > referenceRadiusRatioPowers_;
-
-<<<<<<< HEAD
-    double returnValue_ ;
-
-=======
-    //! Object for caching and computing Legendre polynomials.
->>>>>>> c371473e
-    boost::shared_ptr< LegendreCache > legendreCache_;
-
-
-
-};
-
-//! Spherical coordinate indices.
-enum SphericalCoordinatesIndices{ radiusIndex, latitudeIndex, longitudeIndex };
-
-//! Compute the gradient of a single term of a spherical harmonics potential field.
-/*!
- * This function returns a vector with the derivatives of a generic potential field (defined by
- * spherical harmonics) from pre-computed quatities.
- * \param distance Distance to center of body with gravity field at which the potential gradient is to be calculated
- * \param radiusPowerTerm Distance divided by the reference radius of the gravity field, to the power (degree + 1)
- * \param cosineOfOrderLongitude Cosine of order times the longitude at which the potential is to be calculated
- * \param sineOfOrderLongitude Sine of order times the longitude at which the potential is to be calculated
- * \param cosineOfLatitude Cosine of the latitude at which the potential is to be calculated
- * \param preMultiplier Generic multiplication factor.
- * \param degree Degree of the harmonic for which the gradient is to be computed.
- * \param order Order of the harmonic for which the gradient is to be computed.
- * \param cosineHarmonicCoefficient Coefficient which characterizes relative strengh of a harmonic
- *          term.
- * \param sineHarmonicCoefficient Coefficient which characterizes relative strengh of a harmonic
- *          term.
- * \param legendrePolynomial Value of associated Legendre polynomial with the same degree and order
- *          as the to be computed harmonic, and with the sine of the latitude coordinate as
- *          polynomial parameter. Make sure that the Legendre polynomial has the same
- *          normalization as the harmonic coefficients.
- * \param legendrePolynomialDerivative Value of the derivative of parameter 'legendrePolynomial'
- *          with respect to the sine of the latitude angle.
- * \return Vector with derivatives of potential field.
- *          The order is important!
- *          gradient( 0 ) = derivative with respect to radial distance,
- *          gradient( 1 ) = derivative with respect to latitude angle,
- *          gradient( 2 ) = derivative with respect to longitude angle.
- */
-Eigen::Vector3d computePotentialGradient(
-        const double distance,
-        const double radiusPowerTerm,
-        const double cosineOfOrderLongitude,
-        const double sineOfOrderLongitude,
-        const double cosineOfLatitude,
-        const double preMultiplier,
-        const int degree,
-        const int order,
-        const double cosineHarmonicCoefficient,
-        const double sineHarmonicCoefficient,
-        const double legendrePolynomial,
-        const double legendrePolynomialDerivative );
-
-
-
-//! Compute the gradient of a single term of a spherical harmonics potential field.
-/*!
- * This function returns a vector with the derivatives of a generic potential field (defined by
- * spherical harmonics). *
- * \param sphericalPosition Vector with spherical coordinates.
- *          The order is important!
- *          sphericalPosition( 0 ) = radial coordinate,
- *          sphericalPosition( 1 ) = latitude coordinate,
- *          sphericalPosition( 2 ) = longitude coordinate.
- * \param referenceRadius Radius of harmonics reference sphere.
- * \param preMultiplier Generic multiplication factor.
- * \param degree Degree of the harmonic for which the gradient is to be computed.
- * \param order Order of the harmonic for which the gradient is to be computed.
- * \param cosineHarmonicCoefficient Coefficient which characterizes relative strengh of a harmonic
- *          term.
- * \param sineHarmonicCoefficient Coefficient which characterizes relative strengh of a harmonic
- *          term.
- * \param legendrePolynomial Value of associated Legendre polynomial with the same degree and order
- *          as the to be computed harmonic, and with the sine of the latitude coordinate as
- *          polynomial parameter. Make sure that the Legendre polynomial has the same
- *          normalization as the harmonic coefficients.
- * \param legendrePolynomialDerivative Value of the derivative of parameter 'legendrePolynomial'
- *          with respect to the sine of the latitude angle.
- * \return Vector with derivatives of potential field.
- *          The order is important!
- *          gradient( 0 ) = derivative with respect to radial distance,
- *          gradient( 1 ) = derivative with respect to latitude angle,
- *          gradient( 2 ) = derivative with respect to longitude angle.
- */
-Eigen::Vector3d computePotentialGradient( const Eigen::Vector3d& sphericalPosition,
-                                          const double referenceRadius,
-                                          const double preMultiplier,
-                                          const int degree,
-                                          const int order,
-                                          const double cosineHarmonicCoefficient,
-                                          const double sineHarmonicCoefficient,
-                                          const double legendrePolynomial,
-                                          const double legendrePolynomialDerivative );
-
-//! Compute the gradient of a single term of a spherical harmonics potential field.
-/*!
- * This function returns a vector with the derivatives of a generic potential field (defined by
- * spherical harmonics). It is assumed that the potential field of a single harmonic is
- * characterized by:
- * \f[
- *     U = A \left( \frac{ R }{ r} \right) ^{ n + 1}
- *     P _{ n, m } ( \sin \phi ) \left[ C _{ n, m } \cos( m \lambda ) + S _{ n, m } \sin( \lambda )
- *     \right]
- * \f]
- * in which \f$ A \f$ is the generic multiplication factor, \f$ R \f$ is the radius of the harmonics
- * reference sphere, \f$ P _{ n, m }( \sin \phi ) \f$ is the associated Legendre polynomial with
- * \f$ \sin \phi \f$  as polynomial parameter, \f$ r \f$ is the radial coordinate, \f$ \phi \f$ is
- * the latitude coordinate, \f$ \lambda \f$ is the longitude coordinate, \f$ n \f$ is the harmonics
- * degree, \f$ m \f$ is the harmonics order, \f$ C _{ n, m } \f$ is the cosine harmonics
- * coefficient, and \f$ S _{ n, m } \f$ is the sine harmonics coefficient.
- *
- * The potential derivatives are calculated through:
- * \f{eqnarray*}{
- *     \frac{ \mathrm{ d } U }{ \mathrm{ d } r } = -\frac{ A }{ r } \left( \frac{ R }{ r } \right)
- *     ^{ n + 1 } ( n + 1 ) P_{ n, m }( \sin \phi )[ C_{ n, m } \cos( m \lambda ) + S_{ n,m }
- *     \sin( m \lambda ) ] \\
- *     \frac{ \mathrm{ d } U }{ \mathrm{ d } \phi } = A \left( \frac{ R }{ r } \right)^{ n + 1 }
- *     \frac{ \mathrm{ d } [ P( \sin \phi ) ] }{ \mathrm{ d } [ \sin \phi ] } \cos \phi
- *     [ C_{ n, m } \cos( m \lambda ) + S_{ n, m } \sin( m \lambda ) ] \\
- *     \frac{ \mathrm{ d } U }{ \mathrm{ d } \lambda } = A \left( \frac{ R }{ r } \right)^{ n + 1 }
- *     m P_{ n, m }( \sin \phi ) [ S_{ n, m } \cos( m \lambda ) - C_{ n, m }
- *     \sin( m \lambda ) ]
- * \f}
- *
- * \param sphericalPosition Vector with spherical coordinates.
- *          The order is important!
- *          sphericalPosition( 0 ) = radial coordinate,
- *          sphericalPosition( 1 ) = latitude coordinate,
- *          sphericalPosition( 2 ) = longitude coordinate.
- * \param preMultiplier Generic multiplication factor.
- * \param degree Degree of the harmonic for which the gradient is to be computed.
- * \param order Order of the harmonic for which the gradient is to be computed.
- * \param cosineHarmonicCoefficient Coefficient which characterizes relative strengh of a harmonic
- *          term.
- * \param sineHarmonicCoefficient Coefficient which characterizes relative strengh of a harmonic
- *          term.
- * \param legendrePolynomial Value of associated Legendre polynomial with the same degree and order
- *          as the to be computed harmonic, and with the sine of the latitude coordinate as
- *          polynomial parameter. Make sure that the Legendre polynomial has the same
- *          normalization as the harmonic coefficients.
- * \param legendrePolynomialDerivative Value of the derivative of parameter 'legendrePolynomial'
- *          with respect to the sine of the latitude angle.
- * \param sphericalHarmonicsCache Cache object containing current values of trigonometric funtions of latitude anf longitude,
- *          as well as legendre polynomials at current state.
- * \return Vector with derivatives of potential field.
- *          The order is important!
- *          gradient( 0 ) = derivative with respect to radial distance,
- *          gradient( 1 ) = derivative with respect to latitude angle,
- *          gradient( 2 ) = derivative with respect to longitude angle.
- */
-Eigen::Vector3d computePotentialGradient( const Eigen::Vector3d& sphericalPosition,
-                                          const double preMultiplier,
-                                          const int degree,
-                                          const int order,
-                                          const double cosineHarmonicCoefficient,
-                                          const double sineHarmonicCoefficient,
-                                          const double legendrePolynomial,
-                                          const double legendrePolynomialDerivative,
-                                          const boost::shared_ptr< SphericalHarmonicsCache > sphericalHarmonicsCache );
-
-} // namespace basic_mathematics
-} // namespace tudat
-
-#endif // TUDAT_SPHERICAL_HARMONICS_H
+/*    Copyright (c) 2010-2015, Delft University of Technology
+ *    All rights reserved.
+ *
+ *    Redistribution and use in source and binary forms, with or without modification, are
+ *    permitted provided that the following conditions are met:
+ *      - Redistributions of source code must retain the above copyright notice, this list of
+ *        conditions and the following disclaimer.
+ *      - Redistributions in binary form must reproduce the above copyright notice, this list of
+ *        conditions and the following disclaimer in the documentation and/or other materials
+ *        provided with the distribution.
+ *      - Neither the name of the Delft University of Technology nor the names of its contributors
+ *        may be used to endorse or promote products derived from this software without specific
+ *        prior written permission.
+ *
+ *    THIS SOFTWARE IS PROVIDED BY THE COPYRIGHT HOLDERS AND CONTRIBUTORS "AS IS" AND ANY EXPRESS
+ *    OR IMPLIED WARRANTIES, INCLUDING, BUT NOT LIMITED TO, THE IMPLIED WARRANTIES OF
+ *    MERCHANTABILITY AND FITNESS FOR A PARTICULAR PURPOSE ARE DISCLAIMED. IN NO EVENT SHALL THE
+ *    COPYRIGHT HOLDER OR CONTRIBUTORS BE LIABLE FOR ANY DIRECT, INDIRECT, INCIDENTAL, SPECIAL,
+ *    EXEMPLARY, OR CONSEQUENTIAL DAMAGES (INCLUDING, BUT NOT LIMITED TO, PROCUREMENT OF SUBSTITUTE
+ *    GOODS OR SERVICES; LOSS OF USE, DATA, OR PROFITS; OR BUSINESS INTERRUPTION) HOWEVER CAUSED
+ *    AND ON ANY THEORY OF LIABILITY, WHETHER IN CONTRACT, STRICT LIABILITY, OR TORT (INCLUDING
+ *    NEGLIGENCE OR OTHERWISE) ARISING IN ANY WAY OUT OF THE USE OF THIS SOFTWARE, EVEN IF ADVISED
+ *    OF THE POSSIBILITY OF SUCH DAMAGE.
+ *
+ *    Changelog
+ *      YYMMDD    Author            Comment
+ *      120926    E. Dekens         File created.
+ *
+ *    References
+ *
+ *    Notes
+ *
+ */
+
+#ifndef TUDAT_SPHERICAL_HARMONICS_H
+#define TUDAT_SPHERICAL_HARMONICS_H
+
+#include <Eigen/Core>
+
+#include <boost/make_shared.hpp>
+
+#include "Tudat/Mathematics/BasicMathematics/legendrePolynomials.h"
+
+namespace tudat
+{
+namespace basic_mathematics
+{
+
+//! Cache object in which variables that are required for the computation of spherical harmonic potential are stored.
+/*!
+ *  Cache object in which variables that are required for the computation of spherical harmonic potential are stored.
+ *  The variables are the Legendre polynomials at the required degree and order, the cosine of teh latitude, the
+ *  sine and cosine of the order times the longitude, and the ratio of the distance and the reference radius to the
+ *  power degree + 1.
+ */
+class SphericalHarmonicsCache
+{
+public:
+
+
+    //! Default constructor, initializes cache object with 0 maximum degree and order.
+    /*!
+     * Default constructor, initializes cache object with 0 mazimum degree and order.
+     * \param useGeodesyNormalization Parameter defining whether the cache is used for a normalized or unnormalized
+     * gravity field.
+     */
+    SphericalHarmonicsCache( const bool useGeodesyNormalization = 1 )
+    {
+        legendreCache_ = boost::make_shared< LegendreCache >( useGeodesyNormalization );
+
+        currentLongitude_ = TUDAT_NAN;
+        referenceRadiusRatio_ = TUDAT_NAN;
+
+        resetMaximumDegreeAndOrder( 0, 0 );
+    }
+
+
+    //! Constructor
+    /*!
+     * Constructor
+     * \param maximumDegree Maximum degree to which to update cache
+     * \param maximumOrder Maximum order to which to update cache
+     * \param useGeodesyNormalization Parameter defining whether the cache is used for a normalized or unnormalized
+     * gravity field.
+     */
+    SphericalHarmonicsCache( const int maximumDegree, const int maximumOrder, const bool useGeodesyNormalization = 1 )
+    {
+        legendreCache_ = boost::make_shared< LegendreCache >( maximumDegree, maximumOrder, useGeodesyNormalization );
+
+        currentLongitude_ = TUDAT_NAN;
+        referenceRadiusRatio_ = TUDAT_NAN;
+
+        resetMaximumDegreeAndOrder( maximumDegree, maximumOrder );
+    }
+
+    //! Update maximum degree and order of cache
+    /*!
+     * Update maximum degree and order of cache
+     * \param maximumDegree Maximum degree to which to update cache
+     * \param maximumOrder Maximum order to which to update cache
+     */
+    void resetMaximumDegreeAndOrder( const int maximumDegree, const int maximumOrder );
+
+
+    //! Update cached variables to current state.
+    /*!
+     * Update cached variables to current state.
+     * \param radius Distance from origin
+     * \param polynomialParameter Input parameter to Legendre polynomials (sine of latitude)
+     * \param longitude Current latitude
+     * \param referenceRadius Reference (typically equatorial) radius of gravity field.
+     */
+    void update( const double radius, const double polynomialParameter,
+                 const double longitude, const double referenceRadius )
+    {
+        legendreCache_->update( polynomialParameter );
+        updateSines( longitude );
+        updateRadiusPowers( referenceRadius / radius );
+    }
+
+    //! Function to retrieve the current sine of m times the longitude.
+    /*!
+     * Function to retrieve the current sine of order times the longitude.
+     * \param order Order as input to sine( order * longitude )
+     * \return Sine( order * longitude )
+     */
+    double getSineOfMultipleLongitude( const int order )
+    {
+        return sinesOfLongitude_[ order ];
+    }
+
+    //! Function to retrieve the current cosine of m times the longitude.
+    /*!
+     * Function to retrieve the current cosine of order times the longitude.
+     * \param order Order as input to cosine( order * longitude )
+     * \return Cosine( order * longitude )
+     */
+    double getCosineOfMultipleLongitude( const int order )
+    {
+        return cosinesOfLongitude_[ order ];
+    }
+
+    //! Function to get an integer power of the distance divided by the reference radius.
+    /*!
+     * Function to get an integer power of the distance divided by the reference radius.
+     * \param degreePlusOne Power to which the ratio of distance and reference radius is to be computed (typically
+     * degree + 1).
+     * \return Ratio of distance and reference radius to power of input argument.
+     */
+    double getReferenceRadiusRatioPowers( const int degreePlusOne )
+    {
+        return referenceRadiusRatioPowers_[ degreePlusOne ];
+    }
+
+    //! Function to get the maximum degree of cache.
+    /*!
+     * Function to get the maximum degree of cache
+     * \return Maximum degree of cache.
+     */
+    int getMaximumDegree( )
+    {
+        return maximumDegree_;
+    }
+
+    //! Function to get the maximum order of cache.
+    /*!
+     * Function to get the maximum order of cache.
+     * \return Maximum order of cache.
+     */
+    int getMaximumOrder( )
+    {
+        return maximumOrder_;
+    }
+
+    //! Function to get current longitude
+    /*!
+     * Function to get current longitude
+     * \return Current longitude
+     */
+    double getCurrentLongitude( )
+    {
+        return currentLongitude_;
+    }
+
+    //! Function to get object for caching and computing Legendre polynomials.
+    /*!
+     * Function to get object for caching and computing Legendre polynomials.
+     * \return Object for caching and computing Legendre polynomials.
+     */
+    boost::shared_ptr< LegendreCache > getLegendreCache( )
+    {
+        return legendreCache_;
+    }
+
+private:
+
+    //! Update cached values of sines and cosines of longitude/
+    /*!
+     * Update cached values of sines and cosines of longitude/
+     * \param longitude Current longitude.
+     */
+    void updateSines( const double longitude )
+    {
+        //! Check if update is needed.
+        if( !( currentLongitude_ == longitude ) )
+        {
+            currentLongitude_ = longitude;
+            for( unsigned int i = 0; i < sinesOfLongitude_.size( ); i++ )
+            {
+                sinesOfLongitude_[ i ] = std::sin( static_cast< double >( i ) * longitude );
+                cosinesOfLongitude_[ i ] = std::cos( static_cast< double >( i ) * longitude );
+            }
+        }
+    }
+
+    //! Update cached values of powers of distance over reference radius.
+    /*!
+     * Update cached values of powers of distance over reference radius.
+     * \param referenceRadiusRatio Distance divided by reference radius.
+     */
+    void updateRadiusPowers( const double referenceRadiusRatio )
+    {
+        //! Check if update is needed.
+        if( !( referenceRadiusRatio_ == referenceRadiusRatio ) )
+        {
+            referenceRadiusRatio_ = referenceRadiusRatio;
+            double currentRatioPower = 1.0;
+            for( int i = 0; i <= maximumDegree_ + 1; i++ )
+            {
+                referenceRadiusRatioPowers_[ i ] = currentRatioPower;
+                currentRatioPower *= referenceRadiusRatio_;
+            }
+        }
+    }
+
+    //! Maximum degree of cache.
+    int maximumDegree_;
+
+    //! Maximum order of cache.
+    int maximumOrder_;
+
+    //! Current longitude.
+    double currentLongitude_;
+
+    //! Current ratio of distance to reference radius
+    double referenceRadiusRatio_;
+
+    //! List of sines of order times longitude.
+    /*!
+     *  List of sines of order times longitude. Entry i denotes sin(i times longitude).
+     */
+    std::vector< double > sinesOfLongitude_;
+
+    //! List of cosines of order times longitude.
+    /*!
+     *  List of cosines of order times longitude. Entry i denotes cos(i times longitude).
+     */
+    std::vector< double > cosinesOfLongitude_;
+
+    //! List of powers of distance divided by reference radius.
+    /*!
+     * List of powers of distance divided by reference radius. Entry i denoted (distance/reference radius) to the power i.
+     */
+    std::vector< double > referenceRadiusRatioPowers_;
+
+    //! Object for caching and computing Legendre polynomials.
+    boost::shared_ptr< LegendreCache > legendreCache_;
+
+
+
+};
+
+//! Spherical coordinate indices.
+enum SphericalCoordinatesIndices{ radiusIndex, latitudeIndex, longitudeIndex };
+
+//! Compute the gradient of a single term of a spherical harmonics potential field.
+/*!
+ * This function returns a vector with the derivatives of a generic potential field (defined by
+ * spherical harmonics) from pre-computed quatities.
+ * \param distance Distance to center of body with gravity field at which the potential gradient is to be calculated
+ * \param radiusPowerTerm Distance divided by the reference radius of the gravity field, to the power (degree + 1)
+ * \param cosineOfOrderLongitude Cosine of order times the longitude at which the potential is to be calculated
+ * \param sineOfOrderLongitude Sine of order times the longitude at which the potential is to be calculated
+ * \param cosineOfLatitude Cosine of the latitude at which the potential is to be calculated
+ * \param preMultiplier Generic multiplication factor.
+ * \param degree Degree of the harmonic for which the gradient is to be computed.
+ * \param order Order of the harmonic for which the gradient is to be computed.
+ * \param cosineHarmonicCoefficient Coefficient which characterizes relative strengh of a harmonic
+ *          term.
+ * \param sineHarmonicCoefficient Coefficient which characterizes relative strengh of a harmonic
+ *          term.
+ * \param legendrePolynomial Value of associated Legendre polynomial with the same degree and order
+ *          as the to be computed harmonic, and with the sine of the latitude coordinate as
+ *          polynomial parameter. Make sure that the Legendre polynomial has the same
+ *          normalization as the harmonic coefficients.
+ * \param legendrePolynomialDerivative Value of the derivative of parameter 'legendrePolynomial'
+ *          with respect to the sine of the latitude angle.
+ * \return Vector with derivatives of potential field.
+ *          The order is important!
+ *          gradient( 0 ) = derivative with respect to radial distance,
+ *          gradient( 1 ) = derivative with respect to latitude angle,
+ *          gradient( 2 ) = derivative with respect to longitude angle.
+ */
+Eigen::Vector3d computePotentialGradient(
+        const double distance,
+        const double radiusPowerTerm,
+        const double cosineOfOrderLongitude,
+        const double sineOfOrderLongitude,
+        const double cosineOfLatitude,
+        const double preMultiplier,
+        const int degree,
+        const int order,
+        const double cosineHarmonicCoefficient,
+        const double sineHarmonicCoefficient,
+        const double legendrePolynomial,
+        const double legendrePolynomialDerivative );
+
+
+
+//! Compute the gradient of a single term of a spherical harmonics potential field.
+/*!
+ * This function returns a vector with the derivatives of a generic potential field (defined by
+ * spherical harmonics). *
+ * \param sphericalPosition Vector with spherical coordinates.
+ *          The order is important!
+ *          sphericalPosition( 0 ) = radial coordinate,
+ *          sphericalPosition( 1 ) = latitude coordinate,
+ *          sphericalPosition( 2 ) = longitude coordinate.
+ * \param referenceRadius Radius of harmonics reference sphere.
+ * \param preMultiplier Generic multiplication factor.
+ * \param degree Degree of the harmonic for which the gradient is to be computed.
+ * \param order Order of the harmonic for which the gradient is to be computed.
+ * \param cosineHarmonicCoefficient Coefficient which characterizes relative strengh of a harmonic
+ *          term.
+ * \param sineHarmonicCoefficient Coefficient which characterizes relative strengh of a harmonic
+ *          term.
+ * \param legendrePolynomial Value of associated Legendre polynomial with the same degree and order
+ *          as the to be computed harmonic, and with the sine of the latitude coordinate as
+ *          polynomial parameter. Make sure that the Legendre polynomial has the same
+ *          normalization as the harmonic coefficients.
+ * \param legendrePolynomialDerivative Value of the derivative of parameter 'legendrePolynomial'
+ *          with respect to the sine of the latitude angle.
+ * \return Vector with derivatives of potential field.
+ *          The order is important!
+ *          gradient( 0 ) = derivative with respect to radial distance,
+ *          gradient( 1 ) = derivative with respect to latitude angle,
+ *          gradient( 2 ) = derivative with respect to longitude angle.
+ */
+Eigen::Vector3d computePotentialGradient( const Eigen::Vector3d& sphericalPosition,
+                                          const double referenceRadius,
+                                          const double preMultiplier,
+                                          const int degree,
+                                          const int order,
+                                          const double cosineHarmonicCoefficient,
+                                          const double sineHarmonicCoefficient,
+                                          const double legendrePolynomial,
+                                          const double legendrePolynomialDerivative );
+
+//! Compute the gradient of a single term of a spherical harmonics potential field.
+/*!
+ * This function returns a vector with the derivatives of a generic potential field (defined by
+ * spherical harmonics). It is assumed that the potential field of a single harmonic is
+ * characterized by:
+ * \f[
+ *     U = A \left( \frac{ R }{ r} \right) ^{ n + 1}
+ *     P _{ n, m } ( \sin \phi ) \left[ C _{ n, m } \cos( m \lambda ) + S _{ n, m } \sin( \lambda )
+ *     \right]
+ * \f]
+ * in which \f$ A \f$ is the generic multiplication factor, \f$ R \f$ is the radius of the harmonics
+ * reference sphere, \f$ P _{ n, m }( \sin \phi ) \f$ is the associated Legendre polynomial with
+ * \f$ \sin \phi \f$  as polynomial parameter, \f$ r \f$ is the radial coordinate, \f$ \phi \f$ is
+ * the latitude coordinate, \f$ \lambda \f$ is the longitude coordinate, \f$ n \f$ is the harmonics
+ * degree, \f$ m \f$ is the harmonics order, \f$ C _{ n, m } \f$ is the cosine harmonics
+ * coefficient, and \f$ S _{ n, m } \f$ is the sine harmonics coefficient.
+ *
+ * The potential derivatives are calculated through:
+ * \f{eqnarray*}{
+ *     \frac{ \mathrm{ d } U }{ \mathrm{ d } r } = -\frac{ A }{ r } \left( \frac{ R }{ r } \right)
+ *     ^{ n + 1 } ( n + 1 ) P_{ n, m }( \sin \phi )[ C_{ n, m } \cos( m \lambda ) + S_{ n,m }
+ *     \sin( m \lambda ) ] \\
+ *     \frac{ \mathrm{ d } U }{ \mathrm{ d } \phi } = A \left( \frac{ R }{ r } \right)^{ n + 1 }
+ *     \frac{ \mathrm{ d } [ P( \sin \phi ) ] }{ \mathrm{ d } [ \sin \phi ] } \cos \phi
+ *     [ C_{ n, m } \cos( m \lambda ) + S_{ n, m } \sin( m \lambda ) ] \\
+ *     \frac{ \mathrm{ d } U }{ \mathrm{ d } \lambda } = A \left( \frac{ R }{ r } \right)^{ n + 1 }
+ *     m P_{ n, m }( \sin \phi ) [ S_{ n, m } \cos( m \lambda ) - C_{ n, m }
+ *     \sin( m \lambda ) ]
+ * \f}
+ *
+ * \param sphericalPosition Vector with spherical coordinates.
+ *          The order is important!
+ *          sphericalPosition( 0 ) = radial coordinate,
+ *          sphericalPosition( 1 ) = latitude coordinate,
+ *          sphericalPosition( 2 ) = longitude coordinate.
+ * \param preMultiplier Generic multiplication factor.
+ * \param degree Degree of the harmonic for which the gradient is to be computed.
+ * \param order Order of the harmonic for which the gradient is to be computed.
+ * \param cosineHarmonicCoefficient Coefficient which characterizes relative strengh of a harmonic
+ *          term.
+ * \param sineHarmonicCoefficient Coefficient which characterizes relative strengh of a harmonic
+ *          term.
+ * \param legendrePolynomial Value of associated Legendre polynomial with the same degree and order
+ *          as the to be computed harmonic, and with the sine of the latitude coordinate as
+ *          polynomial parameter. Make sure that the Legendre polynomial has the same
+ *          normalization as the harmonic coefficients.
+ * \param legendrePolynomialDerivative Value of the derivative of parameter 'legendrePolynomial'
+ *          with respect to the sine of the latitude angle.
+ * \param sphericalHarmonicsCache Cache object containing current values of trigonometric funtions of latitude anf longitude,
+ *          as well as legendre polynomials at current state.
+ * \return Vector with derivatives of potential field.
+ *          The order is important!
+ *          gradient( 0 ) = derivative with respect to radial distance,
+ *          gradient( 1 ) = derivative with respect to latitude angle,
+ *          gradient( 2 ) = derivative with respect to longitude angle.
+ */
+Eigen::Vector3d computePotentialGradient( const Eigen::Vector3d& sphericalPosition,
+                                          const double preMultiplier,
+                                          const int degree,
+                                          const int order,
+                                          const double cosineHarmonicCoefficient,
+                                          const double sineHarmonicCoefficient,
+                                          const double legendrePolynomial,
+                                          const double legendrePolynomialDerivative,
+                                          const boost::shared_ptr< SphericalHarmonicsCache > sphericalHarmonicsCache );
+
+} // namespace basic_mathematics
+} // namespace tudat
+
+#endif // TUDAT_SPHERICAL_HARMONICS_H